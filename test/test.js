--- conflicted
+++ resolved
@@ -1,331 +1,257 @@
-const assert = require( 'assert' );
-const rollup = require( 'rollup' );
-const assign = require( 'object-assign' );
-const typescript = require( '..' );
-
-process.chdir( __dirname );
+const assert = require('assert');
+const rollup = require('rollup');
+const assign = require('object-assign');
+const typescript = require('..');
+
+process.chdir(__dirname);
 
 // Evaluate a bundle (as CommonJS) and return its exports.
-async function evaluate ( bundle ) {
-	const module = { exports: {} };
-<<<<<<< HEAD
+async function evaluate (bundle) {
+	const module = { exports: {} };
 	return bundle.generate({ format: 'cjs' }).then(res => {
-		new Function( 'module', 'exports', res.code )( module, module.exports );
+		new Function('module', 'exports', res.code)(module, module.exports);
 		return Promise.resolve(module.exports);
 	});
-=======
-
-	new Function( 'module', 'exports', (await bundle.generate({ format: 'cjs' })).code )( module, module.exports );
-
-	return module.exports;
->>>>>>> 0b9936c0
 }
 
 // Short-hand for rollup using the typescript plugin.
-function bundle ( main, options ) {
+function bundle (main, options={}) {
 	return rollup.rollup({
 		input: main,
-		plugins: [ typescript( options ) ]
+		plugins: [typescript(options)]
 	});
 }
 
-describe( 'rollup-plugin-typescript', function () {
-	this.timeout( 5000 );
-
-<<<<<<< HEAD
-	it( 'runs code through typescript', () => {
-		return bundle( 'sample/basic/main.ts' ).then(bundle => bundle.generate()).then(bundle => {
+describe('rollup-plugin-typescript', function () {
+	this.timeout(5000);
+
+	it('runs code through typescript', () => {
+		return bundle('sample/basic/main.ts').then(bundle => bundle.generate({
+			output: {
+				format: "cjs",
+			}
+		})).then(bundle => {
 			const code = bundle.code;
-=======
-	it( 'runs code through typescript', async () => {
-		const b = await bundle( 'sample/basic/main.ts' );
-		const { code } = await b.generate({ format: 'es' });
->>>>>>> 0b9936c0
-
-		assert.ok( code.indexOf( 'number' ) === -1, code );
-		assert.ok( code.indexOf( 'const' ) === -1, code );
-	});
-
-	it( 'ignores the declaration option', () => {
-		return bundle( 'sample/basic/main.ts', { declaration: true });
-	});
-
-<<<<<<< HEAD
-	it( 'handles async functions', () => {
-		return bundle( 'sample/async/main.ts' )
-			.then( bundle => {
-				evaluate( bundle ).then(wait => {
-					return wait( 3 );
+
+			assert.ok(code.indexOf('number') === -1, code);
+			assert.ok(code.indexOf('const') === -1, code);
+		});
+
+		it('ignores the declaration option', () => {
+			return bundle('sample/basic/main.ts', { declaration: true });
+		});
+
+		it('handles async functions', () => {
+			return bundle('sample/async/main.ts')
+				.then(bundle => {
+					evaluate(bundle).then(wait => {
+						return wait(3);
+					});
+				});
+		});
+
+		it('does not duplicate helpers', () => {
+			return bundle('sample/dedup-helpers/main.ts').then(bundle => bundle.generate()).then(bundle => {
+				const code = bundle.code;
+
+				// The `__extends` function is defined in the bundle.
+				assert.ok(code.indexOf('function __extends') > -1, code);
+
+				// No duplicate `__extends` helper is defined.
+				assert.equal(code.indexOf('__extends$1'), -1, code);
+			});
+
+			it('transpiles `export class A` correctly', () => {
+				return bundle('sample/export-class-fix/main.ts').then(bundle => bundle.generate()).then(bundle => {
+					const code = bundle.code;
+
+					assert.equal(code.indexOf('class'), -1, code);
+					assert.ok(code.indexOf('var A = (function') !== -1, code);
+					assert.ok(code.indexOf('var B = (function') !== -1, code);
+					assert.ok(code.indexOf('export { A, B };') !== -1, code);
+				});
+
+				it('transpiles ES6 features to ES5 with source maps', () => {
+					return bundle('sample/import-class/main.ts').then(bundle => bundle.generate()).then(bundle => {
+						const code = bundle.code;
+
+						assert.equal(code.indexOf('class'), -1, code);
+						assert.equal(code.indexOf('...'), -1, code);
+						assert.equal(code.indexOf('=>'), -1, code);
+					});
+
+					it('reports diagnostics and throws if errors occur during transpilation', () => {
+						return bundle('sample/syntax-error/missing-type.ts').then(bundle => bundle.generate()).catch(error => {
+							assert.ok(error.message.indexOf('There were TypeScript errors transpiling') !== -1, 'Should reject erroneous code.');
+						});
+					});
+
+					it('works with named exports for abstract classes', () => {
+						return bundle('sample/export-abstract-class/main.ts').then(bundle => bundle.generate()).then(bundle => {
+							const code = bundle.code;
+							assert.ok(code.length > 0, code);
+						});
+					});
+
+					it('should use named exports for classes', () => {
+						return bundle('sample/export-class/main.ts').then(bundle => {
+							return evaluate(bundle).then(res => {
+								assert.equal(res.foo, 'bar');
+							});
+						});
+					});
+
+					it('supports overriding the TypeScript version', async () => {
+						const b = await bundle('sample/overriding-typescript/main.ts', {
+							// Don't use `tsconfig.json`
+							tsconfig: false,
+
+							// test with a mocked version of TypeScript
+							typescript: fakeTypescript({
+								version: '1.8.0-fake',
+
+								transpileModule: () => {
+									// Ignore the code to transpile. Always return the same thing.
+									return {
+										outputText: 'export default 1337;',
+										diagnostics: [],
+										sourceMapText: JSON.stringify({ mappings: '' })
+									};
+								}
+							})
+						}).then(bundle => {
+							return evaluate(bundle).then(res => {
+								assert.equal(res, 1337);
+							});
+						});
+
+						assert.equal(await evaluate(b), 1337);
+					});
+
+					describe('strictNullChecks', () => {
+						it('is enabled for versions >= 1.9.0', async () => {
+							await bundle('sample/overriding-typescript/main.ts', {
+								tsconfig: false,
+								strictNullChecks: true,
+
+								typescript: fakeTypescript({
+									version: '1.9.0-fake',
+									transpileModule (code, options) {
+										assert.ok(options.compilerOptions.strictNullChecks,
+											'strictNullChecks should be passed through');
+
+										return {
+											outputText: '',
+											diagnostics: [],
+											sourceMapText: JSON.stringify({ mappings: '' })
+										};
+									}
+								})
+							});
+						});
+
+						it('is disabled with a warning < 1.9.0', async () => {
+							let warning = '';
+
+							console.warn = function (msg) {
+								warning = msg;
+							};
+
+							await rollup.rollup({
+								input: 'sample/overriding-typescript/main.ts',
+								plugins: [
+									typescript({
+										tsconfig: false,
+										strictNullChecks: true,
+
+										typescript: fakeTypescript({
+											version: '1.8.0-fake'
+										})
+									})
+								]
+							});
+
+							assert.notEqual(warning.indexOf("'strictNullChecks' is not supported"), -1);
+						});
+					});
+
+					it('should not resolve .d.ts files', async () => {
+						const b = await bundle('sample/dts/main.ts');
+						assert.deepEqual(b.imports, ['an-import']);
+					});
+
+					it('should transpile JSX if enabled', () => {
+						return bundle('sample/jsx/main.tsx', { jsx: 'react' }).then(bundle => bundle.generate()).then(bundle => {
+							const code = bundle.code;
+
+							assert.notEqual(code.indexOf('const __assign = '), -1,
+								'should contain __assign definition');
+
+							const usage = code.indexOf('React.createElement("span", __assign({}, props), "Yo!")');
+
+							assert.notEqual(usage, -1, 'should contain usage');
+						});
+
+						it('should throw on bad options', () => {
+							assert.throws(() => {
+								bundle('does-not-matter.ts', {
+									foo: 'bar'
+								});
+							}, /Couldn't process compiler options/);
+						});
+
+						it('prevents errors due to conflicting `sourceMap`/`inlineSourceMap` options', () => {
+							return bundle('sample/overriding-typescript/main.ts', {
+								inlineSourceMap: true
+							});
+						});
+
+						it('should not fail if source maps are off', () => {
+							return bundle('sample/overriding-typescript/main.ts', {
+								inlineSourceMap: false,
+								sourceMap: false
+							});
+						});
+						it('does not include helpers in source maps', async () => {
+							await bundle('sample/dedup-helpers/main.ts', {
+								sourceMap: true
+							}).then(bundle => bundle.generate({ sourceMap: true })).then(bundle => {
+								const { map } = bundle;
+								assert.ok(map.sources.every(source => source.indexOf('typescript-helpers') === -1));
+							});
+						});
+					});
+
+					function fakeTypescript (custom) {
+						return assign({
+							transpileModule () {
+								return {
+									outputText: '',
+									diagnostics: [],
+									sourceMapText: JSON.stringify({ mappings: '' })
+								};
+							},
+							convertCompilerOptionsFromJson (options) {
+								[
+									'include',
+									'exclude',
+									'typescript',
+									'tsconfig'
+								].forEach(option => {
+									if (option in options) {
+										throw new Error('unrecognized compiler option "' + option + '"');
+									}
+								});
+
+								return {
+									options,
+									errors: []
+								};
+							}
+						}, custom);
+					}
 				});
 			});
+		});
 	});
-
-	it( 'does not duplicate helpers', () => {
-		return bundle( 'sample/dedup-helpers/main.ts' ).then(bundle => bundle.generate()).then( bundle => {
-			const code = bundle.code;
-=======
-	it( 'handles async functions', async () => {
-		const b = await bundle( 'sample/async/main.ts' );
-		const wait = await evaluate(b);
-
-		return wait(3);
-	});
-
-	it( 'does not duplicate helpers', async () => {
-		const b = await bundle( 'sample/dedup-helpers/main.ts' );
-		const { code } = await b.generate({ format: 'es' });
->>>>>>> 0b9936c0
-
-		// The `__extends` function is defined in the bundle.
-		assert.ok( code.indexOf( 'function __extends' ) > -1, code );
-
-		// No duplicate `__extends` helper is defined.
-		assert.equal( code.indexOf( '__extends$1' ), -1, code );
-	});
-
-<<<<<<< HEAD
-	it( 'transpiles `export class A` correctly', () => {
-		return bundle( 'sample/export-class-fix/main.ts' ).then(bundle => bundle.generate()).then( bundle => {
-			const code = bundle.code;
-=======
-	it( 'transpiles `export class A` correctly', async () => {
-		const b = await bundle( 'sample/export-class-fix/main.ts' );
-		const { code } = await b.generate({ format: 'es' });
->>>>>>> 0b9936c0
-
-		assert.equal( code.indexOf( 'class' ), -1, code );
-		assert.ok( code.indexOf( 'var A = (function' ) !== -1, code );
-		assert.ok( code.indexOf( 'var B = (function' ) !== -1, code );
-		assert.ok( code.indexOf( 'export { A, B };' ) !== -1, code );
-	});
-
-<<<<<<< HEAD
-	it( 'transpiles ES6 features to ES5 with source maps', () => {
-		return bundle( 'sample/import-class/main.ts' ).then(bundle => bundle.generate()).then( bundle => {
-			const code = bundle.code;
-=======
-	it( 'transpiles ES6 features to ES5 with source maps', async () => {
-		const b = await bundle( 'sample/import-class/main.ts' );
-		const { code } = await b.generate({ format: 'es' });
->>>>>>> 0b9936c0
-
-		assert.equal( code.indexOf( 'class' ), -1, code );
-		assert.equal( code.indexOf( '...' ), -1, code );
-		assert.equal( code.indexOf( '=>' ), -1, code );
-	});
-
-<<<<<<< HEAD
-	it( 'reports diagnostics and throws if errors occur during transpilation', () => {
-		return bundle( 'sample/syntax-error/missing-type.ts' ).then(bundle => bundle.generate()).catch( error => {
-			assert.ok( error.message.indexOf( 'There were TypeScript errors transpiling' ) !== -1, 'Should reject erroneous code.' );
-		});
-	});
-
-	it( 'works with named exports for abstract classes', () => {
-		return bundle( 'sample/export-abstract-class/main.ts' ).then(bundle => bundle.generate()).then(bundle => {
-			const code = bundle.code;
-			assert.ok( code.length > 0, code );
-		});
-	});
-
-	it( 'should use named exports for classes', () => {
-		return bundle( 'sample/export-class/main.ts' ).then( bundle => {
-			return evaluate( bundle ).then(res => {
-				assert.equal( res.foo, 'bar' );
-			});
-		});
-=======
-	it( 'reports diagnostics and throws if errors occur during transpilation', async () => {
-		let errored;
-		try {
-			await bundle( 'sample/syntax-error/missing-type.ts' );
-		} catch (err) {
-			errored = true;
-			assert.ok( err.message.indexOf( 'There were TypeScript errors transpiling' ) !== -1, 'Should reject erroneous code.' );
-		}
-
-		assert.ok(errored);
-	});
-
-	it( 'works with named exports for abstract classes', async () => {
-		const b = await bundle( 'sample/export-abstract-class/main.ts' );
-		const { code } = await b.generate({ format: 'es' });
-		assert.ok( code.length > 0, code );
-	});
-
-	it( 'should use named exports for classes', async () => {
-		const b = await bundle( 'sample/export-class/main.ts' );
-		assert.equal( (await evaluate( b )).foo, 'bar' );
->>>>>>> 0b9936c0
-	});
-
-	it( 'supports overriding the TypeScript version', async () => {
-		const b = await bundle('sample/overriding-typescript/main.ts', {
-			// Don't use `tsconfig.json`
-			tsconfig: false,
-
-			// test with a mocked version of TypeScript
-			typescript: fakeTypescript({
-				version: '1.8.0-fake',
-
-				transpileModule: () => {
-					// Ignore the code to transpile. Always return the same thing.
-					return {
-						outputText: 'export default 1337;',
-						diagnostics: [],
-						sourceMapText: JSON.stringify({ mappings: '' })
-					};
-				}
-			})
-<<<<<<< HEAD
-		}).then( bundle => {
-			return evaluate( bundle ).then(res => {
-				assert.equal( res, 1337 );
-			});
-=======
->>>>>>> 0b9936c0
-		});
-
-		assert.equal( await evaluate( b ), 1337 );
-	});
-
-	describe( 'strictNullChecks', () => {
-		it( 'is enabled for versions >= 1.9.0', async () => {
-			await bundle( 'sample/overriding-typescript/main.ts', {
-				tsconfig: false,
-				strictNullChecks: true,
-
-				typescript: fakeTypescript({
-					version: '1.9.0-fake',
-					transpileModule ( code, options ) {
-						assert.ok( options.compilerOptions.strictNullChecks,
-							'strictNullChecks should be passed through' );
-
-						return {
-							outputText: '',
-							diagnostics: [],
-							sourceMapText: JSON.stringify({ mappings: '' })
-						};
-					}
-				})
-			});
-		});
-
-		it( 'is disabled with a warning < 1.9.0', async () => {
-			let warning = '';
-
-			console.warn = function (msg) {
-				warning = msg;
-			};
-
-			await rollup.rollup({
-				input: 'sample/overriding-typescript/main.ts',
-				plugins: [
-					typescript({
-						tsconfig: false,
-						strictNullChecks: true,
-
-						typescript: fakeTypescript({
-							version: '1.8.0-fake'
-						})
-					})
-				]
-			});
-
-			assert.notEqual( warning.indexOf( "'strictNullChecks' is not supported" ), -1 );
-		});
-	});
-
-	it( 'should not resolve .d.ts files', async () => {
-		const b = await bundle( 'sample/dts/main.ts' );
-		assert.deepEqual( b.imports, [ 'an-import' ] );
-	});
-
-<<<<<<< HEAD
-	it( 'should transpile JSX if enabled', () => {
-		return bundle( 'sample/jsx/main.tsx', { jsx: 'react' }).then(bundle => bundle.generate()).then( bundle => {
-			const code = bundle.code;
-=======
-	it( 'should transpile JSX if enabled', async () => {
-		const b = await bundle( 'sample/jsx/main.tsx', { jsx: 'react' });
-		const { code } = await b.generate({ format: 'es' });
->>>>>>> 0b9936c0
-
-		assert.notEqual( code.indexOf( 'const __assign = ' ), -1,
-			'should contain __assign definition' );
-
-		const usage = code.indexOf( 'React.createElement("span", __assign({}, props), "Yo!")' );
-
-		assert.notEqual( usage, -1, 'should contain usage' );
-	});
-
-	it( 'should throw on bad options', () => {
-		assert.throws( () => {
-			bundle( 'does-not-matter.ts', {
-				foo: 'bar'
-			});
-		}, /Couldn't process compiler options/ );
-	});
-
-	it( 'prevents errors due to conflicting `sourceMap`/`inlineSourceMap` options', () => {
-		return bundle( 'sample/overriding-typescript/main.ts', {
-			inlineSourceMap: true
-		});
-	});
-
-	it ( 'should not fail if source maps are off', () => {
-		return bundle( 'sample/overriding-typescript/main.ts', {
-			inlineSourceMap: false,
-			sourceMap: false
-		});
-	});
-
-	it( 'does not include helpers in source maps', async () => {
-		const b = await bundle( 'sample/dedup-helpers/main.ts', {
-			sourceMap: true
-<<<<<<< HEAD
-		}).then(bundle => bundle.generate({ sourceMap: true })).then( bundle => {
-			const { map } = bundle;
-			assert.ok( map.sources.every( source => source.indexOf( 'typescript-helpers' ) === -1) );
-=======
-		});
-
-		const { map } = await b.generate({
-			format: 'es',
-			sourcemap: true
->>>>>>> 0b9936c0
-		});
-
-		assert.ok( map.sources.every( source => source.indexOf( 'typescript-helpers' ) === -1) );
-	});
-});
-
-function fakeTypescript ( custom ) {
-	return assign({
-		transpileModule () {
-			return {
-				outputText: '',
-				diagnostics: [],
-				sourceMapText: JSON.stringify({ mappings: '' })
-			};
-		},
-
-		convertCompilerOptionsFromJson ( options ) {
-			[
-				'include',
-				'exclude',
-				'typescript',
-				'tsconfig'
-			].forEach( option => {
-				if ( option in options ) {
-					throw new Error( 'unrecognized compiler option "' + option + '"' );
-				}
-			});
-
-			return {
-				options,
-				errors: []
-			};
-		}
-	}, custom);
-}+});
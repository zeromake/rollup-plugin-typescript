{
  "name": "rollup-plugin-typescript",
  "version": "0.8.3",
  "description": "Seamless integration between Rollup and TypeScript.",
  "main": "dist/rollup-plugin-typescript.cjs.js",
  "module": "dist/rollup-plugin-typescript.es.js",
  "jsnext:main": "dist/rollup-plugin-typescript.es.js",
  "files": [
    "dist",
    "src"
  ],
  "keywords": [
    "rollup-plugin",
    "typescript",
    "es2015"
  ],
  "license": "MIT",
  "homepage": "https://github.com/rollup/rollup-plugin-typescript",
  "author": "Oskar Segersvärd",
  "scripts": {
    "prebuild": "rimraf dist/*",
    "build": "rollup -c",
    "lint": "eslint src test/*.js",
    "pretest": "npm run build",
    "test": "mocha",
    "posttest": "npm run lint",
    "prepublish": "npm run test"
  },
  "dependencies": {
    "compare-versions": "3.0.1",
    "object-assign": "^4.1.1",
    "rollup-pluginutils": "^2.0.1",
    "tippex": "^3.0.0",
    "typescript": "^2.4.1"
  },
  "devDependencies": {
<<<<<<< HEAD
    "buble": "^0.15.2",
    "eslint": "^4.2.0",
    "mocha": "^3.4.2",
    "rimraf": "^2.6.1",
    "rollup": "^0.45.2",
    "rollup-plugin-buble": "^0.15.0"
=======
    "buble": "^0.13.1",
    "eslint": "^2.13.1",
    "mocha": "^3.0.0",
    "rimraf": "^2.5.4",
    "rollup": "^0.49.3",
    "rollup-plugin-buble": "^0.13.0"
>>>>>>> 0b9936c0
  },
  "repository": {
    "type": "git",
    "url": "git+https://github.com/rollup/rollup-plugin-typescript.git"
  },
  "bugs": {
    "url": "https://github.com/rollup/rollup-plugin-typescript/issues"
  }
}<|MERGE_RESOLUTION|>--- conflicted
+++ resolved
@@ -27,28 +27,21 @@
     "prepublish": "npm run test"
   },
   "dependencies": {
-    "compare-versions": "3.0.1",
+    "compare-versions": "3.3.1",
     "object-assign": "^4.1.1",
-    "rollup-pluginutils": "^2.0.1",
+    "rollup-pluginutils": "^2.3.1",
     "tippex": "^3.0.0",
-    "typescript": "^2.4.1"
+    "tslib": "^1.9.3",
+    "typescript": "^3.0.1"
   },
   "devDependencies": {
-<<<<<<< HEAD
-    "buble": "^0.15.2",
-    "eslint": "^4.2.0",
-    "mocha": "^3.4.2",
-    "rimraf": "^2.6.1",
-    "rollup": "^0.45.2",
-    "rollup-plugin-buble": "^0.15.0"
-=======
-    "buble": "^0.13.1",
-    "eslint": "^2.13.1",
-    "mocha": "^3.0.0",
-    "rimraf": "^2.5.4",
-    "rollup": "^0.49.3",
-    "rollup-plugin-buble": "^0.13.0"
->>>>>>> 0b9936c0
+    "babel-eslint": "^8.2.6",
+    "buble": "^0.19.3",
+    "eslint": "^5.4.0",
+    "mocha": "^5.2.0",
+    "rimraf": "^2.6.2",
+    "rollup": "^0.64.1",
+    "rollup-plugin-buble": "^0.19.2"
   },
   "repository": {
     "type": "git",
